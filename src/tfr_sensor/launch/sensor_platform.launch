--- conflicted
+++ resolved
@@ -1,14 +1,11 @@
 <launch>
     <group ns="sensors">
         <include file="$(find tfr_sensor)/launch/fiducial_cam.launch"/>
-<<<<<<< HEAD
-=======
         <include file="$(find tfr_sensor)/launch/realsense.launch"/>
         <include file="$(find tfr_sensor)/launch/xsens.launch"/>
         <node name="encoder_a_handler" pkg="rosserial_python"
             type="serial_node.py" args="/dev/ttyACM1" output="screen"/>
         <node name="encoder_b_handler" pkg="rosserial_python"
             type="serial_node.py" args="/dev/ttyACM0" output="screen"/>
->>>>>>> 1cd96bf8
     </group>
 </launch>