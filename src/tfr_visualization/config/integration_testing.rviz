--- conflicted
+++ resolved
@@ -8,7 +8,7 @@
         - /TF1/Frames1
         - /Pose2
       Splitter Ratio: 0.5
-    Tree Height: 359
+    Tree Height: 720
   - Class: rviz/Selection
     Name: Selection
   - Class: rviz/Tool Properties
@@ -100,8 +100,6 @@
           Value: true
         front_right_slope_link:
           Value: true
-<<<<<<< HEAD
-=======
         hole:
           Value: false
         camera_depth_frame:
@@ -114,7 +112,6 @@
           Value: false
         camera_color_optical_frame:
           Value: false
->>>>>>> 1cd96bf8
         lower_arm:
           Value: false
         lower_arm_bottom:
@@ -142,6 +139,8 @@
         turntable:
           Value: false
         upper_arm:
+          Value: false
+        xsens_link:
           Value: false
       Marker Scale: 1
       Name: TF
@@ -149,14 +148,22 @@
       Show Axes: true
       Show Names: true
       Tree:
-        base_footprint:
-          base_link:
-            bin_back:
-              bin_bottom:
+        odom:
+          base_footprint:
+            base_link:
+              bin_back:
+                bin_bottom:
+                  {}
+                bin_left:
+                  {}
+                bin_right:
+                  {}
+                bin_slope:
+                  {}
+                bin_slope_2:
+                  {}
+              front_cam_link:
                 {}
-<<<<<<< HEAD
-              bin_left:
-=======
               camera_link:
                 camera_depth_frame:
                   camera_depth_optical_frame:
@@ -165,44 +172,35 @@
                   camera_color_optical_frame:
                     {}
               rear_cam_link:
->>>>>>> 1cd96bf8
                 {}
-              bin_right:
+              tread_left_link:
+                front_left_slope_link:
+                  {}
+                tread_left_front_link:
+                  {}
+                tread_left_rear_link:
+                  {}
+              tread_right_link:
+                front_right_slope_link:
+                  {}
+                tread_right_front_link:
+                  {}
+                tread_right_rear_link:
+                  {}
+              turntable:
+                lower_arm:
+                  lower_arm_bottom:
+                    {}
+                  lower_arm_slope:
+                    {}
+                  upper_arm:
+                    scoop:
+                      {}
+              xsens_link:
                 {}
-              bin_slope:
-                {}
-              bin_slope_2:
-                {}
-            front_cam_link:
+          bin_footprint:
+            hole:
               {}
-            rear_cam_link:
-              {}
-            tread_left_link:
-              front_left_slope_link:
-                {}
-              tread_left_front_link:
-                {}
-              tread_left_rear_link:
-                {}
-            tread_right_link:
-              front_right_slope_link:
-                {}
-              tread_right_front_link:
-                {}
-              tread_right_rear_link:
-                {}
-            turntable:
-              lower_arm:
-                lower_arm_bottom:
-                  {}
-                lower_arm_slope:
-                  {}
-                upper_arm:
-                  scoop:
-                    {}
-        odom:
-          bin_footprint:
-            {}
       Update Interval: 0
       Value: true
     - Class: rviz/Image
@@ -566,7 +564,6 @@
   Enabled: true
   Global Options:
     Background Color: 48; 48; 48
-    Default Light: true
     Fixed Frame: base_footprint
     Frame Rate: 30
   Name: root
@@ -603,20 +600,20 @@
       Invert Z Axis: false
       Name: Current View
       Near Clip Distance: 0.00999999978
-      Pitch: 0.649796605
+      Pitch: 0.144796759
       Target Frame: <Fixed Frame>
       Value: Orbit (rviz)
-      Yaw: 0.0376397707
+      Yaw: 3.03082323
     Saved: ~
 Window Geometry:
   Displays:
     collapsed: false
-  Height: 735
+  Height: 998
   Hide Left Dock: true
   Hide Right Dock: false
   Image:
     collapsed: false
-  QMainWindow State: 000000ff00000000fd0000000400000000000003670000035ffc020000000efb0000001200530065006c0065006300740069006f006e00000001e10000009b0000006100fffffffb0000001e0054006f006f006c002000500072006f007000650072007400690065007302000001ed000001df00000185000000a3fb000000120056006900650077007300200054006f006f02000001df000002110000018500000122fb000000200054006f006f006c002000500072006f0070006500720074006900650073003203000002880000011d000002210000017afb000000100044006900730070006c00610079007300000000280000035f000000d700fffffffb0000002000730065006c0065006300740069006f006e00200062007500660066006500720200000138000000aa0000023a00000294fb00000014005700690064006500530074006500720065006f02000000e6000000d2000003ee0000030bfb0000000c004b0069006e0065006300740200000186000001060000030c00000261fb000000100044006900730070006c00610079007300000000280000035f000000d700fffffffb0000000c00430061006d00650072006100000002e0000000160000000000000000fb0000000a0049006d006100670065000000010b000000ef0000001600fffffffb000000100044006900730070006c006100790073000000018200000223000000d700fffffffb0000000a0049006d006100670065000000015f000002460000001600fffffffb0000000a0049006d00610067006500000001c2000001c50000001600ffffff000000010000010f0000037dfc0200000003fb0000001e0054006f006f006c002000500072006f00700065007200740069006500730100000041000000780000000000000000fb0000000a0056006900650077007300000000280000037d000000ad00fffffffb0000001200530065006c0065006300740069006f006e010000025a000000b200000000000000000000000200000490000000a9fc0100000001fb0000000a00560069006500770073030000004e00000080000002e100000197000000030000050b0000003bfc0100000002fb0000000800540069006d006501000000000000050b0000030000fffffffb0000000800540069006d006501000000000000045000000000000000000000050b0000025800000004000000040000000800000008fc0000000100000002000000010000000a0054006f006f006c00730100000000ffffffff0000000000000000
+  QMainWindow State: 000000ff00000000fd0000000400000000000003670000035ffc020000000efb0000001200530065006c0065006300740069006f006e00000001e10000009b0000006400fffffffb0000001e0054006f006f006c002000500072006f007000650072007400690065007302000001ed000001df00000185000000a3fb000000120056006900650077007300200054006f006f02000001df000002110000018500000122fb000000200054006f006f006c002000500072006f0070006500720074006900650073003203000002880000011d000002210000017afb000000100044006900730070006c00610079007300000000280000035f000000dd00fffffffb0000002000730065006c0065006300740069006f006e00200062007500660066006500720200000138000000aa0000023a00000294fb00000014005700690064006500530074006500720065006f02000000e6000000d2000003ee0000030bfb0000000c004b0069006e0065006300740200000186000001060000030c00000261fb000000100044006900730070006c00610079007300000000280000035f000000dd00fffffffb0000000c00430061006d00650072006100000002e0000000160000000000000000fb0000000a0049006d006100670065000000010b000000ef0000001600fffffffb000000100044006900730070006c006100790073000000018200000223000000dd00fffffffb0000000a0049006d006100670065000000015f000002460000001600fffffffb0000000a0049006d00610067006500000001c2000001c50000001600ffffff000000010000010f0000037dfc0200000003fb0000001e0054006f006f006c002000500072006f00700065007200740069006500730100000041000000780000000000000000fb0000000a0056006900650077007300000000280000037d000000b000fffffffb0000001200530065006c0065006300740069006f006e010000025a000000b200000000000000000000000200000490000000a9fc0100000001fb0000000a00560069006500770073030000004e00000080000002e10000019700000003000003a00000003bfc0100000002fb0000000800540069006d00650100000000000003a00000030000fffffffb0000000800540069006d00650100000000000004500000000000000000000003a00000035f00000004000000040000000800000008fc0000000100000002000000010000000a0054006f006f006c00730100000000ffffffff0000000000000000
   Selection:
     collapsed: false
   Time:
@@ -625,6 +622,6 @@
     collapsed: false
   Views:
     collapsed: false
-  Width: 1291
-  X: 65
+  Width: 928
+  X: 752
   Y: 24